--- conflicted
+++ resolved
@@ -77,7 +77,6 @@
 
 const USER_PROMPT = "Extract the structured data from the following auction house invoice. Return ONLY valid JSON matching the schema, with no markdown formatting or additional text.";
 
-<<<<<<< HEAD
 const apiKey = process.env.ANTHROPIC_API_KEY;
 if (!apiKey) {
   console.error('ANTHROPIC_API_KEY is not set in the server environment. Set ANTHROPIC_API_KEY to your Claude API key (server-side only).');
@@ -165,227 +164,6 @@
         }
       } else {
         throw new Error('Failed to parse JSON response from Claude API');
-=======
-const INVOICE_SCHEMA = {
-  type: Type.OBJECT,
-  properties: {
-    InvoiceData: {
-      type: Type.OBJECT,
-      properties: {
-        InvoiceNumber: { type: Type.STRING },
-        InvoiceDate: { type: Type.STRING },
-        SupplierName: { type: Type.STRING },
-        TotalAmount: { type: Type.NUMBER },
-        Currency: { type: Type.STRING },
-        LineItems: {
-          type: Type.ARRAY,
-          items: {
-            type: Type.OBJECT,
-            properties: {
-              LineType: { type: Type.STRING },
-              LotNumber: { type: Type.STRING },
-              Description: { type: Type.STRING },
-              Quantity: { type: Type.NUMBER },
-              UnitPrice: { type: Type.NUMBER },
-              TaxType: { type: Type.STRING },
-              TaxRate: { type: Type.NUMBER },
-              TaxAmount: { type: Type.NUMBER },
-              VatIncluded: { type: Type.BOOLEAN },
-              LineTotal: { type: Type.NUMBER },
-            },
-          },
-        },
-      },
-    },
-  },
-};
-
-const apiKey = process.env.GEMINI_API_KEY;
-const ai = apiKey ? new GoogleGenAI({ apiKey }) : null;
-
-/**
- * Helper function to get error category and user-friendly message
- */
-function categorizeError(error: any): { category: string; message: string; isRetryable: boolean } {
-  const errorMessage = error?.message || String(error);
-  const errorString = JSON.stringify(error);
-
-  // Check for API key issues
-  if (errorMessage.includes('API key') || errorMessage.includes('authentication') || errorMessage.includes('401')) {
-    return {
-      category: 'AUTHENTICATION_ERROR',
-      message: 'Invalid or missing GEMINI_API_KEY. Please check your API key configuration.',
-      isRetryable: false,
-    };
-  }
-
-  // Check for quota/rate limiting
-  if (errorMessage.includes('quota') || errorMessage.includes('rate limit') || errorMessage.includes('429')) {
-    return {
-      category: 'RATE_LIMIT_ERROR',
-      message: 'Gemini API rate limit exceeded. Please try again later.',
-      isRetryable: true,
-    };
-  }
-
-  // Check for network/timeout issues
-  if (errorMessage.includes('timeout') || errorMessage.includes('ETIMEDOUT') || errorMessage.includes('ECONNREFUSED') || errorMessage.includes('network')) {
-    return {
-      category: 'NETWORK_ERROR',
-      message: 'Network error connecting to Gemini API. Please check your internet connection and try again.',
-      isRetryable: true,
-    };
-  }
-
-  // Check for invalid file format
-  if (errorMessage.includes('unsupported') || errorMessage.includes('invalid format') || errorMessage.includes('mime type')) {
-    return {
-      category: 'INVALID_FILE_FORMAT',
-      message: 'The uploaded file format is not supported. Please upload a valid image file (JPEG, PNG, etc.).',
-      isRetryable: false,
-    };
-  }
-
-  // Check for content policy violations
-  if (errorMessage.includes('content policy') || errorMessage.includes('safety')) {
-    return {
-      category: 'CONTENT_POLICY_ERROR',
-      message: 'The image was rejected by Gemini content policies.',
-      isRetryable: false,
-    };
-  }
-
-  // Check for service unavailable
-  if (errorMessage.includes('503') || errorMessage.includes('service unavailable')) {
-    return {
-      category: 'SERVICE_UNAVAILABLE',
-      message: 'Gemini API service is temporarily unavailable. Please try again later.',
-      isRetryable: true,
-    };
-  }
-
-  // Default to generic error
-  return {
-    category: 'UNKNOWN_ERROR',
-    message: 'An unexpected error occurred while processing the invoice.',
-    isRetryable: true,
-  };
-}
-
-/**
- * Validate that the response has expected structure
- */
-function validateResponseStructure(response: any): { isValid: boolean; error?: string } {
-  if (!response) {
-    return { isValid: false, error: 'Response object is null or undefined' };
-  }
-
-  // Check if response has text property
-  if (!response.text && !response.candidates) {
-    return { isValid: false, error: 'Response missing both "text" and "candidates" properties' };
-  }
-
-  return { isValid: true };
-}
-
-/**
- * POST /api/extract-invoice
- * Accepts multipart/form-data with 'image' field
- * Returns extracted invoice data as JSON
- */
-app.post('/api/extract-invoice', upload.single('image'), async (req: Request, res: Response) => {
-  const requestId = `req_${Date.now()}_${Math.random().toString(36).substr(2, 9)}`;
-  
-  console.log(`\n[${requestId}] === New Invoice Extraction Request ===`);
-  console.log(`[${requestId}] Timestamp: ${new Date().toISOString()}`);
-
-  try {
-    // Check if API client is initialized
-    if (!ai) {
-      console.error(`[${requestId}] ❌ ERROR: Gemini AI client not initialized`);
-      console.error(`[${requestId}]   Reason: GEMINI_API_KEY environment variable not set`);
-      console.error(`[${requestId}]   Solution: Set GEMINI_API_KEY in your environment variables`);
-      return res.status(500).json({ 
-        error: 'Server misconfiguration',
-        details: 'GEMINI_API_KEY not configured on server',
-        category: 'CONFIGURATION_ERROR',
-        requestId,
-      });
-    }
-
-    // Check if file was uploaded
-    if (!req.file) {
-      console.warn(`[${requestId}] ⚠️  WARNING: No file uploaded`);
-      return res.status(400).json({ 
-        error: 'No file uploaded',
-        details: 'Request must include a file with field name "image"',
-        category: 'INVALID_REQUEST',
-        requestId,
-      });
-    }
-
-    const mimeType = req.file.mimetype;
-    const fileSize = req.file.buffer.length;
-    const fileSizeKB = (fileSize / 1024).toFixed(2);
-
-    console.log(`[${requestId}] File received:`);
-    console.log(`[${requestId}]   - MIME type: ${mimeType}`);
-    console.log(`[${requestId}]   - Size: ${fileSizeKB} KB`);
-    console.log(`[${requestId}]   - Original name: ${req.file.originalname || 'N/A'}`);
-
-    // Validate MIME type
-    const validMimeTypes = ['image/jpeg', 'image/jpg', 'image/png', 'image/gif', 'image/webp'];
-    if (!validMimeTypes.includes(mimeType.toLowerCase())) {
-      console.error(`[${requestId}] ❌ ERROR: Invalid MIME type`);
-      console.error(`[${requestId}]   - Received: ${mimeType}`);
-      console.error(`[${requestId}]   - Expected one of: ${validMimeTypes.join(', ')}`);
-      return res.status(400).json({
-        error: 'Invalid file type',
-        details: `File type ${mimeType} is not supported. Please upload a JPEG, PNG, GIF, or WebP image.`,
-        category: 'INVALID_FILE_FORMAT',
-        requestId,
-      });
-    }
-
-    const base64 = req.file.buffer.toString('base64');
-    const base64Length = base64.length;
-    console.log(`[${requestId}]   - Base64 length: ${base64Length} characters`);
-
-    const imagePart = { inlineData: { mimeType, data: base64 } };
-    const textPart = { text: USER_PROMPT };
-
-    console.log(`[${requestId}] Calling Gemini API...`);
-    console.log(`[${requestId}]   - Model: gemini-2.5-flash`);
-    console.log(`[${requestId}]   - Response format: application/json`);
-    console.log(`[${requestId}]   - System instruction length: ${SYSTEM_INSTRUCTION.length} characters`);
-
-    const apiCallStartTime = Date.now();
-
-    let response: any;
-    try {
-      response = await ai.models.generateContent({
-        model: 'gemini-2.5-flash',
-        contents: { parts: [textPart, imagePart] },
-        config: {
-          systemInstruction: SYSTEM_INSTRUCTION,
-          responseMimeType: 'application/json',
-          responseSchema: INVOICE_SCHEMA,
-        },
-      });
-    } catch (apiError: any) {
-      const apiCallDuration = Date.now() - apiCallStartTime;
-      console.error(`[${requestId}] ❌ Gemini API call failed after ${apiCallDuration}ms`);
-      console.error(`[${requestId}] Error type: ${apiError?.constructor?.name || 'Unknown'}`);
-      console.error(`[${requestId}] Error message: ${apiError?.message || 'No message'}`);
-      
-      if (apiError?.stack) {
-        console.error(`[${requestId}] Stack trace:`);
-        console.error(apiError.stack);
->>>>>>> 0a6e07ec
-      }
-      
-      if (apiError?.response) {
-        console.error(`[${requestId}] API Response data:`, JSON.stringify(apiError.response, null, 2));
       }
 
       const errorInfo = categorizeError(apiError);
@@ -401,7 +179,6 @@
         requestId,
       });
     }
-<<<<<<< HEAD
     
     return res.json(parsed);
   } catch (error: any) {
@@ -409,114 +186,6 @@
     return res.status(500).json({ 
       error: error?.message ?? 'Unknown error', 
       details: error?.toString() 
-=======
-
-    const apiCallDuration = Date.now() - apiCallStartTime;
-    console.log(`[${requestId}] ✓ Gemini API call completed in ${apiCallDuration}ms`);
-
-    // Validate response structure
-    const validation = validateResponseStructure(response);
-    if (!validation.isValid) {
-      console.error(`[${requestId}] ❌ ERROR: Invalid response structure from Gemini API`);
-      console.error(`[${requestId}]   Validation error: ${validation.error}`);
-      console.error(`[${requestId}]   Response object keys: ${response ? Object.keys(response).join(', ') : 'N/A'}`);
-      console.error(`[${requestId}]   Full response:`, JSON.stringify(response, null, 2));
-
-      return res.status(500).json({
-        error: 'Invalid API response structure',
-        details: validation.error,
-        category: 'INVALID_RESPONSE_STRUCTURE',
-        responseKeys: response ? Object.keys(response) : [],
-        requestId,
-      });
-    }
-
-    // Extract text from response
-    const jsonString = (response as any).text?.trim();
-    
-    if (!jsonString) {
-      console.error(`[${requestId}] ❌ ERROR: Empty response text from Gemini API`);
-      console.error(`[${requestId}]   Response has "text" property: ${response.hasOwnProperty('text')}`);
-      console.error(`[${requestId}]   Text value: ${JSON.stringify((response as any).text)}`);
-      
-      if (response.candidates) {
-        console.error(`[${requestId}]   Candidates array length: ${response.candidates.length}`);
-        console.error(`[${requestId}]   Candidates:`, JSON.stringify(response.candidates, null, 2));
-      }
-      
-      console.error(`[${requestId}]   Full response object:`, JSON.stringify(response, null, 2));
-
-      return res.status(500).json({ 
-        error: 'Empty response from Gemini API',
-        details: 'The Gemini API returned a response but the text content was empty. This may indicate the model could not process the image or extract meaningful data.',
-        category: 'EMPTY_RESPONSE',
-        responseStructure: {
-          hasText: response.hasOwnProperty('text'),
-          hasCandidates: response.hasOwnProperty('candidates'),
-          candidatesCount: response.candidates?.length || 0,
-        },
-        requestId,
-      });
-    }
-
-    console.log(`[${requestId}] Response text received (length: ${jsonString.length} characters)`);
-    console.log(`[${requestId}] First 200 characters: ${jsonString.substring(0, 200)}...`);
-
-    // Parse JSON response
-    let parsed: any;
-    try {
-      parsed = JSON.parse(jsonString);
-      console.log(`[${requestId}] ✓ JSON parsing successful`);
-      
-      // Log parsed data structure
-      if (parsed) {
-        console.log(`[${requestId}] Parsed data structure:`);
-        console.log(`[${requestId}]   - InvoiceNumber: ${parsed.InvoiceNumber || 'N/A'}`);
-        console.log(`[${requestId}]   - SupplierName: ${parsed.SupplierName || 'N/A'}`);
-        console.log(`[${requestId}]   - TotalAmount: ${parsed.TotalAmount || 'N/A'}`);
-        console.log(`[${requestId}]   - Currency: ${parsed.Currency || 'N/A'}`);
-        console.log(`[${requestId}]   - LineItems count: ${parsed.LineItems?.length || 0}`);
-      }
-    } catch (parseError: any) {
-      console.error(`[${requestId}] ❌ ERROR: JSON parsing failed`);
-      console.error(`[${requestId}]   Parse error: ${parseError.message}`);
-      console.error(`[${requestId}]   Response text that failed to parse:`, jsonString);
-      
-      return res.status(500).json({
-        error: 'Failed to parse JSON response',
-        details: 'The Gemini API returned invalid JSON. This may indicate an error in the response format.',
-        category: 'JSON_PARSE_ERROR',
-        parseError: parseError.message,
-        responseText: jsonString.substring(0, 500), // First 500 chars for debugging
-        requestId,
-      });
-    }
-
-    console.log(`[${requestId}] ✓ Invoice extraction successful`);
-    console.log(`[${requestId}] === Request Complete ===\n`);
-
-    return res.json(parsed);
-
-  } catch (error: any) {
-    console.error(`[${requestId}] ❌ UNEXPECTED ERROR in request handler`);
-    console.error(`[${requestId}] Error type: ${error?.constructor?.name || 'Unknown'}`);
-    console.error(`[${requestId}] Error message: ${error?.message || 'No message'}`);
-    
-    if (error?.stack) {
-      console.error(`[${requestId}] Stack trace:`);
-      console.error(error.stack);
-    }
-
-    const errorInfo = categorizeError(error);
-    console.error(`[${requestId}] Error category: ${errorInfo.category}`);
-
-    return res.status(500).json({ 
-      error: 'Internal server error',
-      details: errorInfo.message,
-      category: errorInfo.category,
-      technicalDetails: error?.message || String(error),
-      requestId,
->>>>>>> 0a6e07ec
     });
   }
 });
@@ -538,7 +207,6 @@
   res.json(health);
 });
 
-<<<<<<< HEAD
 // Export the app for testing
 export default app;
 
@@ -547,14 +215,6 @@
 if (typeof require !== 'undefined' && require.main === module) {
   startServer();
 }
-=======
-export function startServer() {
-  app.listen(PORT, () => {
-    console.log(`\n🚀 Gemini proxy server listening on port ${PORT}`);
-    console.log(`   Health check: http://localhost:${PORT}/health`);
-    console.log(`   API endpoint: POST http://localhost:${PORT}/api/extract-invoice\n`);
-  });
-}
 
 // Auto-start when run directly
 import { fileURLToPath } from 'url';
@@ -568,5 +228,4 @@
   startServer();
 }
 
-export default app;
->>>>>>> 0a6e07ec
+export default app;