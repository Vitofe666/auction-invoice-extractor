--- conflicted
+++ resolved
@@ -80,10 +80,7 @@
 3. Configure:
    - **Build Command**: `npm install && npm run build`
    - **Publish Directory**: `dist`
-<<<<<<< HEAD
-=======
    - **Note**: No VITE_API_KEY needed - the frontend now proxies through the server
->>>>>>> 2d72cea4
 
 ### Backend (Web Service)
 1. Create a new **Web Service** on Render
@@ -99,8 +96,6 @@
      - `XERO_REDIRECT_URI`: https://your-backend-url.onrender.com/callback
      - `XERO_WEBHOOK_KEY`: Your Xero webhook key
 
-<<<<<<< HEAD
-=======
 ## Local Development
 
 ### Server-side Gemini Proxy
@@ -148,7 +143,6 @@
 4. Start frontend: `npm run dev`
 5. Start backend: `cd backend && node app.js`
 
->>>>>>> 2d72cea4
 ## Tech Stack
 
 - **Frontend**: React, TypeScript, Vite
