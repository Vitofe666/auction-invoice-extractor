--- conflicted
+++ resolved
@@ -48,14 +48,11 @@
    ```bash
    npm run dev
    ```
-<<<<<<< HEAD
    > The frontend automatically detects a `VITE_BACKEND_URL` environment variable. Leave it unset for same-origin development, or
    > set it (e.g., `VITE_BACKEND_URL=http://localhost:3000`) when the Gemini proxy runs on a different host/port.
 
-=======
 5. The frontend automatically detects a `VITE_BACKEND_URL` environment variable. Leave it unset for same-origin development, or set it (e.g., `VITE_BACKEND_URL=http://localhost:3000`) when the Gemini proxy runs on a different host/port.
    
->>>>>>> 8966d8ed
 ### Error Handling and Logging
 
 The Gemini proxy server includes comprehensive error handling and logging to help diagnose issues:
