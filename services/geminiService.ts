
 import type { InvoiceData } from "../types";
 
const normalizeBaseUrl = (url: string | undefined): string => {
  if (!url) return "";
  return url.endsWith("/") ? url.slice(0, -1) : url;
};

const baseUrl = normalizeBaseUrl(import.meta.env?.VITE_BACKEND_URL as string | undefined);
const apiEndpoint = baseUrl ? `${baseUrl}/api/extract-invoice` : "/api/extract-invoice";

/**
 * Client now POSTs the image to the server-side proxy instead of calling Gemini directly.
 * Field name: "image" (multipart/form-data)
 */
export const extractInvoiceData = async (
  imageFile: File,
  endpoint: string = "/api/extract-invoice"
): Promise<InvoiceData> => {
  const form = new FormData();
  form.append("image", imageFile);

<<<<<<< HEAD
  const res = await fetch(endpoint, {
=======
  const res = await fetch(apiEndpoint, {
>>>>>>> bd7f5670
    method: "POST",
    body: form,
  });

  // Read raw body once to avoid "Unexpected end of JSON input"
  const raw = await res.text();

  // If the body is empty
  if (!raw) {
    if (!res.ok) {
      throw new Error(`Server error ${res.status}: ${res.statusText || "empty response"}`);
    }
    throw new Error("Empty response from server");
  }

  // Try to parse JSON and give a helpful error if it fails
  let parsed: unknown;
  try {
    parsed = JSON.parse(raw);
  } catch (err) {
    const msg = err instanceof Error ? err.message : String(err);
    throw new Error(`Invalid JSON response from server: ${msg}. Raw response: ${raw}`);
  }

const baseUrl = normalizeBaseUrl(import.meta.env?.VITE_BACKEND_URL as string | undefined);
const apiEndpoint = baseUrl ? `${baseUrl}/api/extract-invoice` : "/api/extract-invoice";

 /**
  * Client now POSTs the image to the server-side proxy instead of calling Gemini directly.
  * Field name: "image" (multipart/form-data)
  */
 export const extractInvoiceData = async (imageFile: File): Promise<InvoiceData> => {
   const form = new FormData();
   form.append("image", imageFile);
 
 const res = await fetch(apiEndpoint, {
     method: "POST",
     body: form,
   });
 
   // Read raw body once to avoid "Unexpected end of JSON input"
   const raw = await res.text();
 
   // If the body is empty
   if (!raw) {
     if (!res.ok) {
       throw new Error(`Server error ${res.status}: ${res.statusText || "empty response"}`);
     }
     throw new Error("Empty response from server");
   }
 
   // Try to parse JSON and give a helpful error if it fails
   let parsed: unknown;
   try {
     parsed = JSON.parse(raw);
   } catch (err) {
     const msg = err instanceof Error ? err.message : String(err);
     throw new Error(`Invalid JSON response from server: ${msg}. Raw response: ${raw}`);
   }
 
   if (!res.ok) {<|MERGE_RESOLUTION|>--- conflicted
+++ resolved
@@ -20,11 +20,8 @@
   const form = new FormData();
   form.append("image", imageFile);
 
-<<<<<<< HEAD
   const res = await fetch(endpoint, {
-=======
   const res = await fetch(apiEndpoint, {
->>>>>>> bd7f5670
     method: "POST",
     body: form,
   });
