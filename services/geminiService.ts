--- conflicted
+++ resolved
@@ -19,22 +19,12 @@
  */
 export const extractInvoiceData = async (
   imageFile: File,
-<<<<<<< HEAD
   endpoint: string = "/api/extract-invoice"
-=======
-  endpoint?: string
->>>>>>> d973e6b8
 ): Promise<InvoiceData> => {
   const form = new FormData();
   form.append("image", imageFile);
 
-<<<<<<< HEAD
   const res = await fetch(endpoint, {
-=======
-  const endpointToUse = endpoint ?? apiEndpoint;
-
-  const res = await fetch(endpointToUse, {
->>>>>>> d973e6b8
     method: "POST",
     body: form,
   });
