--- conflicted
+++ resolved
@@ -1,14 +1,10 @@
 
-<<<<<<< HEAD
-=======
  import type { InvoiceData } from "../types";
  
->>>>>>> 8966d8ed
 const normalizeBaseUrl = (url: string | undefined): string => {
   if (!url) return "";
   return url.endsWith("/") ? url.slice(0, -1) : url;
 };
-<<<<<<< HEAD
 
 const baseUrl = normalizeBaseUrl(import.meta.env?.VITE_BACKEND_URL as string | undefined);
 const apiEndpoint = baseUrl ? `${baseUrl}/api/extract-invoice` : "/api/extract-invoice";
@@ -25,11 +21,29 @@
     method: "POST",
     body: form,
   });
-=======
+
+  // Read raw body once to avoid "Unexpected end of JSON input"
+  const raw = await res.text();
+
+  // If the body is empty
+  if (!raw) {
+    if (!res.ok) {
+      throw new Error(`Server error ${res.status}: ${res.statusText || "empty response"}`);
+    }
+    throw new Error("Empty response from server");
+  }
+
+  // Try to parse JSON and give a helpful error if it fails
+  let parsed: unknown;
+  try {
+    parsed = JSON.parse(raw);
+  } catch (err) {
+    const msg = err instanceof Error ? err.message : String(err);
+    throw new Error(`Invalid JSON response from server: ${msg}. Raw response: ${raw}`);
+  }
 
 const baseUrl = normalizeBaseUrl(import.meta.env?.VITE_BACKEND_URL as string | undefined);
 const apiEndpoint = baseUrl ? `${baseUrl}/api/extract-invoice` : "/api/extract-invoice";
->>>>>>> 8966d8ed
 
  /**
   * Client now POSTs the image to the server-side proxy instead of calling Gemini directly.
