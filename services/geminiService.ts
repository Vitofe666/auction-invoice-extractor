--- conflicted
+++ resolved
@@ -144,11 +144,8 @@
     };
 
     // FIX: Updated generateContent call to use systemInstruction and responseSchema.
-<<<<<<< HEAD
     // Wrap the API call with retry logic to handle transient 503 errors
     const maxRetries = parseInt(process.env.VITE_MAX_RETRIES || '5', 10);
-=======
->>>>>>> 6c5867ea
     const response = await callWithRetry(
       async () => {
         return await ai.models.generateContent({
@@ -161,17 +158,14 @@
           },
         });
       },
-<<<<<<< HEAD
       { 
         maxRetries, 
         baseDelayMs: 300, 
         retryableStatusCodes: [503, 429] 
-=======
       {
         maxRetries: parseInt(process.env.VITE_MAX_RETRIES || '5', 10),
         baseDelayMs: 300,
         retryableStatusCodes: [503, 429]
->>>>>>> 6c5867ea
       }
     );
     
@@ -181,7 +175,6 @@
 
     return parsedData as InvoiceData;
 
-<<<<<<< HEAD
   } catch (error: any) {
     console.error("Error calling Gemini API:", error);
     
@@ -192,7 +185,6 @@
         throw new Error(`Failed to extract data${attemptsInfo}: ${error.message}`);
     }
     throw new Error(`An unknown error occurred while communicating with the AI${attemptsInfo}.`);
-=======
   } catch (error) {
     const attempts = (error as any)?.attempts || 1;
     console.error(`Error calling Gemini API (attempts: ${attempts}):`, error);
@@ -200,6 +192,5 @@
         throw new Error(`Failed to extract data after ${attempts} attempt(s): ${error.message}`);
     }
     throw new Error(`An unknown error occurred while communicating with the AI after ${attempts} attempt(s).`);
->>>>>>> 6c5867ea
   }
 };