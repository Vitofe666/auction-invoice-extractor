--- conflicted
+++ resolved
@@ -10,20 +10,16 @@
     "dev": "vite",
     "build": "vite build",
     "preview": "vite preview",
-<<<<<<< HEAD
     "dev:server": "node --import tsx server/start.ts",
     "build:server": "tsc -p tsconfig.server.json && mv dist/server/geminiProxy.js dist/server/geminiProxy.cjs",
     "start:server": "node ./dist/server/geminiProxy.cjs"
-=======
     "dev:server": "ts-node server/geminiProxy.ts",
     "build:server": "tsc -p tsconfig.server.json",
     "start:server": "node ./dist/server/geminiProxy.js"
->>>>>>> 2d72cea4
   },
   "dependencies": {
     "@google/genai": "^1.27.0",
     "@vitejs/plugin-react": "^5.0.0",
-<<<<<<< HEAD
     "cors": "^2.8.5",
     "express": "^4.18.2",
     "multer": "^1.4.5-lts.1",
@@ -40,7 +36,7 @@
     "ts-node": "^10.9.1",
     "tsx": "^4.20.6"
   }
-=======
+}
     "typescript": "~5.8.2",
     "express": "^4.18.2",
     "multer": "^1.4.5-lts.1",
@@ -88,5 +84,4 @@
   "devDependencies": {
     "ts-node": "^10.9.1"
   }
->>>>>>> 2d72cea4
 }